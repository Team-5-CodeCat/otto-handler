<<<<<<< HEAD
// 데이터베이스: PostgreSQL
// 주요 기능: 사용자 인증, GitHub 연동, 프로젝트 관리, 환경 설정, 파이프라인, 실행, 작업, 로그, 상태/오류 관리
// 설계 원칙: Job/Log ID는 ULID (커스텀 함수), 나머지 UUID, 타임스탬프 정밀도 일관, 계층 구조 활용, JSON으로 확장성

generator client {
  provider        = "prisma-client-js"
  previewFeatures = ["relationJoins"] // 관계 쿼리 성능 최적화
  binaryTargets = ["native", "linux-musl-arm64-openssl-3.0.x"]
=======
// Database: PostgreSQL
// 목적: 사용자/프로젝트/파이프라인/실행/작업/로그/오류 + GitHub App 설치/레포 연결 관리
// 갱신 일자: 25.09.05 (v3)
// 설계 원칙:
//   - 모든 PK/FK: UUID(v4)
//   - 시간 정렬: created_at + 인덱스
//   - 파이프라인 스펙: original_spec / normalized_spec / spec_hash 보관 (canonical JSON → SHA-256)
//   - 멱등성: pipeline_runs.idempotency_key(unique) + 필요 시 Outbox 패턴
//   - GitHub App: installationId 저장, accessToken? 는 확인 용도로만 보류
//   - 프로젝트↔레포 연결(ProjectRepository) 유지

generator client {
  provider        = "prisma-client-js"
  previewFeatures = ["relationJoins"]
  binaryTargets   = ["native", "debian-openssl-3.0.x"] // ← 수정: ubuntu/debian x64
>>>>>>> 5e572a70
}

datasource db {
  provider = "postgresql"
  url      = env("DATABASE_URL") // 환경 변수에서 DB 연결 문자열 가져옴
}

// 사용자 역할 정의 (RBAC: 역할 기반 접근 제어)
enum MemberRole {
  ADMIN   // 관리자: 모든 권한
  MEMBER  // 일반 사용자: 기본 권한
  VIEWER  // 읽기 전용: 제한된 권한
}

// 지원 언어 정의 (MVP: Node, Python)
enum Language {
  NODE    // Node.js 환경
  PYTHON  // Python 환경
}

// 지원 배포 환경 정의 (MVP: EC2)
enum DeployEnvironment {
  EC2     // AWS EC2 인스턴스
}

// 작업 타입 정의 (빌드/테스트/배포 작업 구분)
enum JobType {
  BUILD       // 빌드 작업
  TEST        // 테스트 작업 (Unit/E2E)
  DEPLOYMENT  // 배포 작업
}

// 작업 상태 정의 (작업 라이프사이클 관리, 재시도 상태 포함)
enum JobStatus {
  pending     // 대기 중
  running     // 실행 중
  completed   // 완료
  failed      // 실패
  cancelled   // 취소됨
}

<<<<<<< HEAD
// 로그 스트림 정의 (stdout/stderr 구분, S3 연계 시 사용)
enum LogStream {
  stdout  // 표준 출력
  stderr  // 표준 에러
=======
// 공용 enum
// 사용자 역할 정의 (RBAC: 역할 기반 접근 제어)
enum MemberRole {
  ADMIN // 관리자: 모든 권한
  MEMBER // 일반 사용자: 기본 권한
  VIEWER // 읽기 전용: 제한된 권한
}

// 지원 언어 정의 (MVP: Node, Python)
enum Language {
  NODE // Node.js 환경
  PYTHON // Python 환경
}

// 지원 배포 환경 정의 (MVP: EC2)
enum DeployEnvironment {
  EC2 // AWS EC2 인스턴스
}

// 작업 타입 정의 (빌드/테스트/배포 작업 구분)
enum JobType {
  BUILD // 빌드 작업
  TEST // 테스트 작업 (Unit/E2E)
  DEPLOYMENT // 배포 작업
}

// 작업 상태 정의 (작업 라이프사이클 관리, 재시도 상태 포함)
enum JobStatus {
  pending
  running
  completed
  failed
  cancelled
}

// 로그 스트림 정의 (stdout/stderr 구분, S3 연계 시 사용)
enum LogStream {
  stdout // 표준 출력
  stderr // 표준 에러
>>>>>>> 5e572a70
}

// 테스트 타입 정의 (테스트 작업 세분화)
enum TestType {
<<<<<<< HEAD
  UNIT    // 단위 테스트
  E2E     // End-to-End 테스트
=======
  UNIT // 단위 테스트
  E2E // End-to-End 테스트
>>>>>>> 5e572a70
}

// 사용자 정보: 인증 및 프로젝트 소유
model User {
<<<<<<< HEAD
  userID     String     @id @default(uuid()) @db.Uuid @map("user_id") // 기본 키, UUID로 고유성 보장
  email      String     @unique @map("email") // 고유 이메일, 로그인 식별자
  password   String?    @map("password") // bcrypt로 암호화된 비밀번호 (GitHub 사용자는 null)
  name       String     @map("name") // 사용자 표시 이름
  memberRole MemberRole @default(MEMBER) @map("member_role") // 사용자 권한 역할, 기본 MEMBER
  createdAt  DateTime   @default(now()) @db.Timestamptz(6) @map("created_at") // 계정 생성 시각, 감사/UX용
  updatedAt  DateTime   @updatedAt @db.Timestamptz(6) @map("updated_at") // 마지막 수정 시각, 변경 추적

  // 관계
  projects Project[] // 사용자가 소유한 프로젝트들 (일대다)
  github   Github?   // GitHub 계정 연결 정보 (일대일, 선택적)
  refreshTokens RefreshToken[] // 리프레쉬 토큰

  @@map("users") // DB 테이블 이름: users
}


model RefreshToken {
  tokenId    String   @id @default(uuid()) @db.Uuid @map("token_id")
  userID     String   @db.Uuid @map("user_id")
  token      String   @unique @map("token")
  expiresAt  DateTime @map("expires_at")
  lastUsedAt DateTime @default(now()) @map("last_used_at")
  createdAt  DateTime @default(now()) @map("created_at")


  // 관계
  user User @relation(fields: [userID], references: [userID], onDelete: Cascade)

  @@map("refresh_tokens")
}


// GitHub 앱 설치 정보: GitHub App 설치 및 인증
model Github {
  userID         String  @id @db.Uuid @map("user_id") // 기본 키, User.userID와 동일 (UUID)
  installationId String  @unique @map("installation_id") // GitHub App 설치 ID
  accessToken    String  @map("access_token") // GitHub App 액세스 토큰
  createdAt      DateTime @default(now()) @db.Timestamptz(6) @map("created_at") // 설치 시각
  updatedAt      DateTime @updatedAt @db.Timestamptz(6) @map("updated_at") // 마지막 업데이트 시각

  // 관계
  user User @relation(fields: [userID], references: [userID], onDelete: Cascade) // 사용자 삭제 시 연쇄 삭제

  @@map("github") // DB 테이블 이름: github
}

// 프로젝트-레포지토리 연결: 프로젝트와 GitHub 레포지토리 연결
model ProjectRepository {
  id              String   @id @default(uuid()) @db.Uuid @map("id") // 기본 키, UUID
  projectID       String   @db.Uuid @map("project_id") // 소속 프로젝트 ID
  repoFullName    String   @map("repo_full_name") // 레포지토리 전체 이름 (owner/repo)
  selectedBranch  String   @map("selected_branch") // 선택된 브랜치
  isActive        Boolean  @default(true) @map("is_active") // 활성 상태
  createdAt       DateTime @default(now()) @db.Timestamptz(6) @map("created_at") // 생성 시각
  updatedAt       DateTime @updatedAt @db.Timestamptz(6) @map("updated_at") // 수정 시각

  // 관계
  project Project @relation(fields: [projectID], references: [projectID], onDelete: Cascade) // 프로젝트 삭제 시 연쇄 삭제

  @@unique([projectID, repoFullName]) // 프로젝트당 레포지토리 고유성
  @@index([projectID]) // 프로젝트별 조회 최적화
  @@map("project_repositories") // DB 테이블 이름: project_repositories
=======
  userID     String     @id @default(uuid()) @map("user_id") @db.Uuid
  email      String     @unique @map("email")
  password   String?    @map("password") // OAuth-only 계정 허용
  name       String     @map("name")
  memberRole MemberRole @default(MEMBER) @map("member_role")
  createdAt  DateTime   @default(now()) @map("created_at") @db.Timestamptz(6)
  updatedAt  DateTime   @updatedAt @map("updated_at") @db.Timestamptz(6)

  projects      Project[]
  installations GithubInstallation[]
  refreshTokens RefreshToken[]

  @@index([createdAt])
  @@map("users")
}

// Refresh Token
model RefreshToken {
  tokenId    String   @id @default(uuid()) @map("token_id") @db.Uuid
  userID     String   @map("user_id") @db.Uuid
  token      String   @unique @map("token")
  expiresAt  DateTime @map("expires_at") @db.Timestamptz(6)
  lastUsedAt DateTime @default(now()) @map("last_used_at") @db.Timestamptz(6)
  createdAt  DateTime @default(now()) @map("created_at") @db.Timestamptz(6)

  user User @relation(fields: [userID], references: [userID], onDelete: Cascade)

  @@index([userID])
  @@index([expiresAt])
  @@index([createdAt])
  @@map("refresh_tokens")
}

// GitHub App 설치 (User:Installation = 1:N)
model GithubInstallation {
  id             String  @id @default(uuid()) @map("id") @db.Uuid
  userID         String  @map("user_id") @db.Uuid
  installationId String  @unique @map("installation_id") // GitHub 설치 고유 ID
  accountLogin   String? @map("account_login") // 소유자 login (user/org)
  accountId      BigInt? @map("account_id") @db.BigInt // 소유자 numeric ID

  // ⚠ 운영 원칙: 설치 토큰은 DB 미저장(재발급/캐시 권장). 아래 컬럼은 확인 목적의 보류용.
  accessToken    String?   @map("access_token") // 확인 필요: 운영 저장 금지 권장
  tokenExpiresAt DateTime? @map("token_expires_at") @db.Timestamptz(6)
  lastIssuedAt   DateTime? @map("last_issued_at") @db.Timestamptz(6)
  lastUsedAt     DateTime? @map("last_used_at") @db.Timestamptz(6)

  createdAt DateTime @default(now()) @map("created_at") @db.Timestamptz(6)
  updatedAt DateTime @updatedAt @map("updated_at") @db.Timestamptz(6)

  user User @relation(fields: [userID], references: [userID], onDelete: Cascade)

  @@index([userID])
  @@index([accountLogin])
  @@index([accountId])
  @@map("github_installations")
>>>>>>> 5e572a70
}

// 프로젝트: 사용자별 CI/CD 작업 단위
model Project {
<<<<<<< HEAD
  projectID  String    @id @default(uuid()) @db.Uuid @map("project_id") // 기본 키, UUID
  userID     String    @db.Uuid @map("user_id") // 소유자 ID (UUID 참조)
  name       String    @map("name") // 프로젝트 표시 이름
  webhookUrl String?   @unique @map("webhook_url") // GitHub webhook URL (선택적, 고유)
  createdAt  DateTime  @default(now()) @db.Timestamptz(6) @map("created_at") // 생성 시각
  updatedAt  DateTime  @updatedAt @db.Timestamptz(6) @map("updated_at") // 수정 시각

  // 관계
  user         User                @relation(fields: [userID], references: [userID], onDelete: Cascade) // 사용자 삭제 시 연쇄 삭제
  pipelines    Pipeline[]          // 프로젝트에 속한 파이프라인들
  environments Environment[]       // 프로젝트 환경 설정들
  repositories ProjectRepository[] // 프로젝트에 연결된 레포지토리들

  @@map("projects") // DB 테이블 이름: projects
}

// 환경 설정: 언어, 배포 환경, 환경 변수, 인증 정보
model Environment {
  environmentID    String            @id @default(uuid()) @db.Uuid @map("environment_id") // 기본 키, UUID
  projectID        String            @db.Uuid @map("project_id") // 소속 프로젝트 ID (UUID 참조)
  language         Language          @map("language") // 프로그래밍 언어 (Node/Python)
  deployEnv        DeployEnvironment @map("deploy_environment") // 배포 환경 (EC2)
  envVariables     Json?             @map("env_variables") // 환경 변수 (JSON, 예: {"NODE_ENV": "production"})
  credentials      Json?             @map("credentials") // 인증 정보 (JSON, 암호화 권장)
  deploymentTarget String?           @map("deployment_target") // 배포 대상 (IP, 도메인)
  deploymentPath   String?           @map("deployment_path") // 서버 내 배포 경로
  servicePort      Int?              @map("service_port") // 서비스 실행 포트
  createdAt        DateTime          @default(now()) @db.Timestamptz(6) @map("created_at") // 생성 시각
  updatedAt        DateTime          @updatedAt @db.Timestamptz(6) @map("updated_at") // 수정 시각

  // 관계
  project Project @relation(fields: [projectID], references: [projectID], onDelete: Cascade) // 프로젝트 삭제 시 연쇄 삭제

  @@map("environments") // DB 테이블 이름: environments
}

// 파이프라인: 빌드/테스트/배포 워크플로우 정의
model Pipeline {
  pipelineID    String    @id @default(uuid()) @db.Uuid @map("pipeline_id") // 기본 키, UUID
  projectID     String    @db.Uuid @map("project_id") // 소속 프로젝트 ID (UUID 참조)
  name          String    @map("name") // 파이프라인 이름
  version       Int       @default(1) @map("version") // 버전 관리, 기본 1
  active        Boolean   @default(true) @map("active") // 활성 여부
  owner         String?   @map("owner") // 소유자 정보 (선택적, 사용자 이름/ID)
  pipelineSpec  Json      @map("pipeline_spec") // YAML/Shell 또는 PaB 설정 (JSON)
  isBlockBased  Boolean   @default(false) @map("is_block_based") // PaB 방식 여부
  createdAt     DateTime  @default(now()) @db.Timestamptz(6) @map("created_at") // 생성 시각
  updatedAt     DateTime  @updatedAt @db.Timestamptz(6) @map("updated_at") // 수정 시각

  // 관계
  project Project       @relation(fields: [projectID], references: [projectID], onDelete: Cascade) // 프로젝트 삭제 시 연쇄 삭제
  runs    PipelineRun[] // 파이프라인 실행 인스턴스들

  @@unique([name, version]) // 이름과 버전으로 고유성 보장
  @@index([owner]) // 소유자 기반 조회 최적화
  @@index([projectID]) // 프로젝트별 조회 최적화
  @@map("pipelines") // DB 테이블 이름: pipelines
=======
  projectID  String   @id @default(uuid()) @map("project_id") @db.Uuid
  userID     String   @map("user_id") @db.Uuid // 소유자 ID
  name       String   @map("name") // 프로젝트 표시 이름
  webhookUrl String?  @unique @map("webhook_url")
  createdAt  DateTime @default(now()) @map("created_at") @db.Timestamptz(6)
  updatedAt  DateTime @updatedAt @map("updated_at") @db.Timestamptz(6)

  user         User                @relation(fields: [userID], references: [userID], onDelete: Cascade)
  pipelines    Pipeline[]
  environments Environment[]
  repositories ProjectRepository[]

  @@unique([userID, name]) // 동일 사용자 내 프로젝트명 유일
  @@index([userID])
  @@index([createdAt])
  @@map("projects")
}

// 프로젝트 ↔ 레포 연결
model ProjectRepository {
  id             String   @id @default(uuid()) @map("id") @db.Uuid
  projectID      String   @map("project_id") @db.Uuid
  repoFullName   String   @map("repo_full_name") // owner/repo
  selectedBranch String   @map("selected_branch") // 대상 브랜치
  installationId String?  @map("installation_id") // 사용 설치 선택(다중 설치 대비)
  isActive       Boolean  @default(true) @map("is_active")
  createdAt      DateTime @default(now()) @map("created_at") @db.Timestamptz(6)
  updatedAt      DateTime @updatedAt @map("updated_at") @db.Timestamptz(6)

  project Project @relation(fields: [projectID], references: [projectID], onDelete: Cascade)

  @@unique([projectID, repoFullName]) // 동일 프로젝트-레포 중복 연결 방지
  @@index([projectID])
  @@index([installationId])
  @@map("project_repositories")
}

// 환경 설정: 언어, 배포 환경, 환경 변수, 인증 정보
model Environment {
  environmentID    String            @id @default(uuid()) @map("environment_id") @db.Uuid
  projectID        String            @map("project_id") @db.Uuid // 소속 프로젝트 ID
  language         Language          @map("language") // 프로그래밍 언어 (Node/Python)
  deployEnv        DeployEnvironment @map("deploy_environment") // 배포 환경 (EC2)
  envVariables     Json?             @map("env_variables") // 런타임/빌드용 ENV
  credentials      Json?             @map("credentials") // 자격/접속 정보(암호화 전제)
  deploymentTarget String?           @map("deployment_target") // 대상 호스트/도메인
  deploymentPath   String?           @map("deployment_path") // 원격 경로
  servicePort      Int?              @map("service_port")
  createdAt        DateTime          @default(now()) @map("created_at") @db.Timestamptz(6)
  updatedAt        DateTime          @updatedAt @map("updated_at") @db.Timestamptz(6)

  project Project @relation(fields: [projectID], references: [projectID], onDelete: Cascade)

  @@index([projectID])
  @@index([createdAt])
  @@map("environments")
}

// 파이프라인 정의: 빌드/테스트/배포 워크플로우 정의
model Pipeline {
  pipelineID     String   @id @default(uuid()) @map("pipeline_id") @db.Uuid
  projectID      String   @map("project_id") @db.Uuid // 소속 프로젝트 ID
  name           String   @map("name") // 파이프라인 이름
  version        Int      @default(1) @map("version") // 버전 관리, 기본 1
  active         Boolean  @default(true) @map("active") // 활성 여부
  owner          String?  @map("owner") // 소유자 정보 (선택적, 사용자 이름/ID)
  pipelineSpec   Json     @map("pipeline_spec")
  isBlockBased   Boolean  @default(false) @map("is_block_based")
  originalSpec   String?  @map("original_spec") @db.Text // 원본 YAML/JSON
  normalizedSpec Json?    @map("normalized_spec") // canonical JSON
  specHash       String?  @map("spec_hash") @db.VarChar(64) // SHA-256
  createdAt      DateTime @default(now()) @map("created_at") @db.Timestamptz(6)
  updatedAt      DateTime @updatedAt @map("updated_at") @db.Timestamptz(6)

  project Project       @relation(fields: [projectID], references: [projectID], onDelete: Cascade)
  runs    PipelineRun[]

  @@unique([projectID, name, version]) // 프로젝트별 버전 유일
  @@index([owner])
  @@index([projectID])
  @@index([createdAt])
  @@index([specHash])
  @@map("pipelines")
>>>>>>> 5e572a70
}

// 파이프라인 실행 인스턴스: 특정 시점의 파이프라인 실행
model PipelineRun {
<<<<<<< HEAD
  id              String    @id @default(uuid()) @db.Uuid @map("id") // 기본 키, UUID
  pipelineID      String    @db.Uuid @map("pipeline_id") // 소속 파이프라인 ID (UUID 참조)
  pipelineVersion Int       @map("pipeline_version") // 실행 시점의 파이프라인 버전
  status          JobStatus @map("status") // 실행 상태
  createdAt       DateTime  @default(now()) @db.Timestamptz(6) @map("created_at") // 생성 시각
  queuedAt        DateTime? @db.Timestamptz(6) @map("queued_at") // 대기 시작 시각
  startedAt       DateTime? @db.Timestamptz(6) @map("started_at") // 시작 시각
  finishedAt      DateTime? @db.Timestamptz(6) @map("finished_at") // 완료 시각
=======
  id              String    @id @default(uuid()) @map("id") @db.Uuid
  pipelineID      String    @map("pipeline_id") @db.Uuid // 소속 파이프라인 ID
  pipelineVersion Int       @map("pipeline_version") // 실행 시점의 파이프라인 버전
  status          JobStatus @map("status") // 실행 상태
  createdAt       DateTime  @default(now()) @map("created_at") @db.Timestamptz(6)
  queuedAt        DateTime? @map("queued_at") @db.Timestamptz(6)
  startedAt       DateTime? @map("started_at") @db.Timestamptz(6)
  finishedAt      DateTime? @map("finished_at") @db.Timestamptz(6)
>>>>>>> 5e572a70
  exitCode        Int?      @map("exit_code") // 종료 코드 (오류 분석)
  owner           String?   @map("owner") // 실행 요청자
  agent           String?   @map("agent") // 실행 에이전트 (서버/컨테이너)
  containerImage  String?   @map("container_image") // 컨테이너 이미지
<<<<<<< HEAD
  trigger         String?   @map("trigger") // 트리거 정보 (webhook, manual)
  labels          Json?     @map("labels") // 레이블 (메타데이터)
  metadata        Json?     @map("metadata") // 추가 메타데이터
  externalRunKey  String?   @unique @map("external_run_key") // 외부 실행 키 (고유)

  // 관계
  pipeline Pipeline @relation(fields: [pipelineID], references: [pipelineID], onDelete: Restrict) // 실행 중 삭제 방지
  jobs     Job[] // 실행에 포함된 작업들

  @@index([pipelineID, createdAt(sort: Desc)]) // 파이프라인별 최근 실행 조회 최적화
  @@index([status, createdAt(sort: Desc)]) // 상태별 최근 실행 조회 최적화
  @@map("pipeline_runs") // DB 테이블 이름: pipeline_runs
=======
  trigger         String?   @map("trigger") // webhook/manual 등
  labels          Json?     @map("labels") // 레이블 (메타데이터)
  metadata        Json?     @map("metadata") // 추가 메타데이터
  externalRunKey  String?   @unique @map("external_run_key") // 외부 실행 키 (고유)
  idempotencyKey  String?   @unique @map("idempotency_key") // 요청 멱등키

  pipeline Pipeline @relation(fields: [pipelineID], references: [pipelineID], onDelete: Restrict)
  jobs     Job[]

  @@index([pipelineID, createdAt])
  @@index([status, createdAt])
  @@index([createdAt])
  @@map("pipeline_runs")
>>>>>>> 5e572a70
}

// 개별 작업: 빌드/테스트/배포 등 구체적 작업 단위
model Job {
<<<<<<< HEAD
  id              String      @id @default(uuid()) @db.Uuid @map("id") // 실제 삽입할 때 ULID 생성
  runID           String      @db.Uuid @map("run_id") // 소속 실행 ID (UUID 참조)
  name            String      @map("name") // 작업 이름
  type            JobType     @map("type") // 작업 타입 (BUILD/TEST/DEPLOYMENT)
  testType        TestType?   @map("test_type") // 테스트 타입 (TEST일 때 사용)
  status          JobStatus   @map("status") // 작업 상태 (재시도 상태 포함)
  attemptCurrent  Int         @default(0) @map("attempt_current") // 현재 재시도 횟수
  attemptMax      Int         @default(3) @map("attempt_max") // 최대 재시도 횟수
  exitCode        Int?        @map("exit_code") // 종료 코드
  envVariables    Json?       @map("env_variables") // 작업별 환경 변수 (런타임 주입)
  s3ArtifactUrl   String?     @map("s3_artifact_url") // S3 결과물 URL
  targetUrl       String?     @map("target_url") // 배포 대상 URL (DEPLOYMENT용)
  createdAt       DateTime    @default(now()) @db.Timestamptz(6) @map("created_at") // 생성 시각
  queuedAt        DateTime?   @db.Timestamptz(6) @map("queued_at") // 대기 시작
  startedAt       DateTime?   @db.Timestamptz(6) @map("started_at") // 시작
  finishedAt      DateTime?   @db.Timestamptz(6) @map("finished_at") // 완료
  owner           String?     @map("owner") // 소유자
  agent           String?     @map("agent") // 에이전트
  containerImage  String?     @map("container_image") // 컨테이너 이미지
  command         String?     @map("command") // 실행 명령어
  inputs          Json?       @map("inputs") // 입력 데이터
  outputs         Json?       @map("outputs") // 출력 결과
  externalJobKey  String?     @unique @map("external_job_key") // 외부 작업 키

  // 관계
  run          PipelineRun      @relation(fields: [runID], references: [id], onDelete: Cascade) // 실행 삭제 시 연쇄 삭제
  statusEvents JobStatusEvent[] // 상태 변화 이벤트
  errors       JobError[]       // 실행 오류
  logs         Log[]            // 실행 로그

  @@unique([runID, name]) // 실행 내 작업 이름 고유성
  @@index([runID, createdAt(sort: Desc)]) // 실행별 최근 작업 조회
  @@index([status, createdAt(sort: Desc)]) // 상태별 최근 작업 조회
  @@index([type, createdAt(sort: Desc)]) // 타입별 최근 작업 조회
  @@index([agent]) // 에이전트별 조회
  @@map("jobs") // DB 테이블 이름: jobs
}

// 작업 상태 이벤트: 상태 변화 추적
model JobStatusEvent {
  id         String     @id @default(uuid()) @db.Uuid @map("id") // 기본 키, UUID
  jobID      String     @db.Uuid @map("job_id") // 소속 작업 ID (ULID 참조)
  fromStatus JobStatus? @map("from_status") // 이전 상태 (선택적)
  toStatus   JobStatus  @map("to_status") // 현재 상태
  reason     String?    @map("reason") // 상태 변경 사유
  data       Json?      @map("data") // 추가 데이터
  at         DateTime   @default(now()) @db.Timestamptz(6) @map("at") // 이벤트 시각

  // 관계
  job Job @relation(fields: [jobID], references: [id], onDelete: Cascade) // 작업 삭제 시 연쇄 삭제

  @@index([jobID, at(sort: Desc)]) // 작업별 최근 이벤트 조회
  @@map("job_status_events") // DB 테이블 이름: job_status_events
}

// 작업 오류: 실행 중 발생한 오류 기록
model JobError {
  id         String    @id @default(uuid()) @db.Uuid @map("id") // 기본 키, UUID
  jobID      String    @db.Uuid @map("job_id") // 소속 작업 ID (ULID 참조)
  attemptNo  Int       @map("attempt_no") // 재시도 번호
  occurredAt DateTime  @default(now()) @db.Timestamptz(6) @map("occurred_at") // 발생 시각
  errorType  String?   @map("error_type") // 오류 유형
  message    String?   @db.VarChar(4096) @map("message") // 오류 메시지
  stacktrace String?   @db.VarChar(8192) @map("stacktrace") // 스택 트레이스
  context    Json?     @map("context") // 맥락 데이터
  dedupeKey  String?   @unique @map("dedupe_key") // 중복 제거 키

  // 관계
  job Job @relation(fields: [jobID], references: [id], onDelete: Cascade) // 작업 삭제 시 연쇄 삭제

  @@index([jobID, attemptNo]) // 작업/재시도별 조회
  @@index([occurredAt(sort: Desc)]) // 최근 오류 조회
  @@index([errorType]) // 오류 타입별 조회
  @@map("job_errors") // DB 테이블 이름: job_errors
}

// 로그: 작업 실행 중 생성되는 로그 정보
model Log {
  logID         String     @id @default(uuid()) @db.Uuid @map("log_id") // 실제 삽입할 때 ULID 생성
  jobID         String     @db.Uuid @map("job_id") // 소속 작업 ID (ULID 참조)
  attemptNo     Int        @map("attempt_no") // 재시도 번호
  stream        LogStream  @map("stream") // 로그 스트림 (stdout/stderr)
  content       String?    @map("content") // 내부 로그 내용 (짧은 로그)
  storageBucket String?    @map("storage_bucket") // S3 버킷 (긴 로그)
  storageKey    String?    @map("storage_key") // S3 키
  sizeBytes     BigInt?    @db.BigInt @map("size_bytes") // 로그 크기 (바이트)
  contentType   String?    @map("content_type") // 콘텐츠 타입 (e.g., text/plain)
  createdAt     DateTime   @default(now()) @db.Timestamptz(6) @map("created_at") // 생성 시각 (TTL 기준)

  // 관계
  job Job @relation(fields: [jobID], references: [id], onDelete: Cascade) // 작업 삭제 시 연쇄 삭제

  @@unique([jobID, attemptNo, stream]) // 작업/재시도/스트림별 고유성
  @@index([jobID, attemptNo]) // 작업/재시도별 조회
  @@index([createdAt(sort: Desc)]) // 최근 로그 조회 (TTL 관리)
  @@map("logs") // DB 테이블 이름: logs
=======
  id             String    @id @default(uuid()) @map("id") @db.Uuid
  runID          String    @map("run_id") @db.Uuid // 소속 실행 ID
  name           String    @map("name") // 작업 이름
  type           JobType   @map("type") // 작업 타입 (BUILD/TEST/DEPLOYMENT)
  testType       TestType? @map("test_type") // 테스트 타입 (TEST일 때 사용)
  status         JobStatus @map("status") // 작업 상태 (재시도 상태 포함)
  attemptCurrent Int       @default(0) @map("attempt_current") // 현재 재시도 횟수
  attemptMax     Int       @default(3) @map("attempt_max") // 최대 재시도 횟수
  exitCode       Int?      @map("exit_code") // 종료 코드
  envVariables   Json?     @map("env_variables") // 작업별 환경 변수 (런타임 주입)
  s3ArtifactUrl  String?   @map("s3_artifact_url") // S3 결과물 URL
  targetUrl      String?   @map("target_url") // 배포 대상 URL (DEPLOYMENT용)
  createdAt      DateTime  @default(now()) @map("created_at") @db.Timestamptz(6)
  queuedAt       DateTime? @map("queued_at") @db.Timestamptz(6)
  startedAt      DateTime? @map("started_at") @db.Timestamptz(6)
  finishedAt     DateTime? @map("finished_at") @db.Timestamptz(6)
  owner          String?   @map("owner") // 소유자
  agent          String?   @map("agent") // 에이전트
  containerImage String?   @map("container_image") // 컨테이너 이미지
  command        String?   @map("command") // 실행 명령어
  inputs         Json?     @map("inputs") // 입력 데이터
  outputs        Json?     @map("outputs") // 출력 결과
  externalJobKey String?   @unique @map("external_job_key") // 외부 작업 키

  run          PipelineRun      @relation(fields: [runID], references: [id], onDelete: Cascade)
  statusEvents JobStatusEvent[]
  errors       JobError[]
  logs         Log[]

  @@unique([runID, name]) // 실행 내 작업명 유일
  @@index([runID, createdAt])
  @@index([status, createdAt])
  @@index([type, createdAt])
  @@index([agent])
  @@index([createdAt])
  @@map("jobs")
}

// 작업 상태 이벤트: 상태 변화 추적
model JobStatusEvent {
  id         String     @id @default(uuid()) @map("id") @db.Uuid
  jobID      String     @map("job_id") @db.Uuid // 소속 작업 ID
  fromStatus JobStatus? @map("from_status") // 이전 상태 (선택적)
  toStatus   JobStatus  @map("to_status") // 현재 상태
  reason     String?    @map("reason") // 상태 변경 사유
  data       Json?      @map("data") // 추가 데이터
  at         DateTime   @default(now()) @map("at") @db.Timestamptz(6)

  job Job @relation(fields: [jobID], references: [id], onDelete: Cascade)

  @@index([jobID, at])
  @@map("job_status_events")
}

// 작업 오류: 실행 중 발생한 오류 기록
model JobError {
  id         String   @id @default(uuid()) @map("id") @db.Uuid
  jobID      String   @map("job_id") @db.Uuid // 소속 작업 ID
  attemptNo  Int      @map("attempt_no") // 재시도 번호
  occurredAt DateTime @default(now()) @map("occurred_at") @db.Timestamptz(6)
  errorType  String?  @map("error_type") // 오류 유형
  message    String?  @map("message") @db.VarChar(4096) // 오류 메시지
  stacktrace String?  @map("stacktrace") @db.VarChar(8192) // 스택 트레이스
  context    Json?    @map("context")
  dedupeKey  String?  @map("dedupe_key") // 동일 작업 내 중복 에러 제거

  job Job @relation(fields: [jobID], references: [id], onDelete: Cascade)

  @@unique([jobID, dedupeKey]) // 작업 단위 중복 방지
  @@index([jobID, attemptNo])
  @@index([occurredAt])
  @@index([errorType])
  @@map("job_errors")
}

// 로그 (1행 포인터: 대용량은 외부 스토리지)
model Log {
  logID         String    @id @default(uuid()) @map("log_id") @db.Uuid
  jobID         String    @map("job_id") @db.Uuid // 소속 작업 ID
  attemptNo     Int       @map("attempt_no") // 재시도 번호
  stream        LogStream @map("stream") // 로그 스트림 (stdout/stderr)
  content       String?   @map("content") // 내부 로그 내용 (짧은 로그)
  storageBucket String?   @map("storage_bucket") // S3 버킷 (긴 로그)
  storageKey    String?   @map("storage_key") // S3 키
  sizeBytes     BigInt?   @map("size_bytes") @db.BigInt // 로그 크기 (바이트)
  contentType   String?   @map("content_type") // 콘텐츠 타입 (e.g., text/plain)
  createdAt     DateTime  @default(now()) @map("created_at") @db.Timestamptz(6)

  job Job @relation(fields: [jobID], references: [id], onDelete: Cascade)

  @@unique([jobID, attemptNo, stream]) // 동일 시도/스트림 1행
  @@index([jobID, attemptNo])
  @@index([createdAt])
  @@map("logs")
}

// Outbox 패턴: 트랜잭션 내 이벤트를 안전하게 발행하기 위한 테이블
// DB commit 성공 이후 별도 프로세스가 읽어 외부 시스템(Kafka, Redis, S3 등)에 전달
// API → DB 기록 → Outbox → 비동기 발행 으로 데이터 유실 방지
model Outbox {
  id          BigInt    @id @default(autoincrement()) @map("id")
  eventType   String    @map("event_type") // 이벤트 유형 (예: JOB_CREATED, PIPELINE_RUN_FINISHED)
  payload     Json      @map("payload") // 이벤트 본문 (JSON 직렬화된 데이터)
  createdAt   DateTime  @default(now()) @map("created_at") @db.Timestamptz(6)
  publishedAt DateTime? @map("published_at") @db.Timestamptz(6) // 외부 발행 시각 (NULL이면 미발행 상태)
  attempts    Int       @default(0) @map("attempts") // 발행 시도 횟수 (재시도 로직에 사용)

  @@index([createdAt])
  @@index([publishedAt])
  @@map("outbox")
>>>>>>> 5e572a70
}<|MERGE_RESOLUTION|>--- conflicted
+++ resolved
@@ -1,13 +1,3 @@
-<<<<<<< HEAD
-// 데이터베이스: PostgreSQL
-// 주요 기능: 사용자 인증, GitHub 연동, 프로젝트 관리, 환경 설정, 파이프라인, 실행, 작업, 로그, 상태/오류 관리
-// 설계 원칙: Job/Log ID는 ULID (커스텀 함수), 나머지 UUID, 타임스탬프 정밀도 일관, 계층 구조 활용, JSON으로 확장성
-
-generator client {
-  provider        = "prisma-client-js"
-  previewFeatures = ["relationJoins"] // 관계 쿼리 성능 최적화
-  binaryTargets = ["native", "linux-musl-arm64-openssl-3.0.x"]
-=======
 // Database: PostgreSQL
 // 목적: 사용자/프로젝트/파이프라인/실행/작업/로그/오류 + GitHub App 설치/레포 연결 관리
 // 갱신 일자: 25.09.05 (v3)
@@ -23,37 +13,37 @@
   provider        = "prisma-client-js"
   previewFeatures = ["relationJoins"]
   binaryTargets   = ["native", "debian-openssl-3.0.x"] // ← 수정: ubuntu/debian x64
->>>>>>> 5e572a70
 }
 
 datasource db {
   provider = "postgresql"
-  url      = env("DATABASE_URL") // 환경 변수에서 DB 연결 문자열 가져옴
-}
-
+  url      = env("DATABASE_URL")
+}
+
+// 공용 enum
 // 사용자 역할 정의 (RBAC: 역할 기반 접근 제어)
 enum MemberRole {
-  ADMIN   // 관리자: 모든 권한
-  MEMBER  // 일반 사용자: 기본 권한
-  VIEWER  // 읽기 전용: 제한된 권한
+  ADMIN // 관리자: 모든 권한
+  MEMBER // 일반 사용자: 기본 권한
+  VIEWER // 읽기 전용: 제한된 권한
 }
 
 // 지원 언어 정의 (MVP: Node, Python)
 enum Language {
-  NODE    // Node.js 환경
-  PYTHON  // Python 환경
+  NODE // Node.js 환경
+  PYTHON // Python 환경
 }
 
 // 지원 배포 환경 정의 (MVP: EC2)
 enum DeployEnvironment {
-  EC2     // AWS EC2 인스턴스
+  EC2 // AWS EC2 인스턴스
 }
 
 // 작업 타입 정의 (빌드/테스트/배포 작업 구분)
 enum JobType {
-  BUILD       // 빌드 작업
-  TEST        // 테스트 작업 (Unit/E2E)
-  DEPLOYMENT  // 배포 작업
+  BUILD // 빌드 작업
+  TEST // 테스트 작업 (Unit/E2E)
+  DEPLOYMENT // 배포 작업
 }
 
 // 작업 상태 정의 (작업 라이프사이클 관리, 재시도 상태 포함)
@@ -65,132 +55,20 @@
   cancelled   // 취소됨
 }
 
-<<<<<<< HEAD
-// 로그 스트림 정의 (stdout/stderr 구분, S3 연계 시 사용)
-enum LogStream {
-  stdout  // 표준 출력
-  stderr  // 표준 에러
-=======
-// 공용 enum
-// 사용자 역할 정의 (RBAC: 역할 기반 접근 제어)
-enum MemberRole {
-  ADMIN // 관리자: 모든 권한
-  MEMBER // 일반 사용자: 기본 권한
-  VIEWER // 읽기 전용: 제한된 권한
-}
-
-// 지원 언어 정의 (MVP: Node, Python)
-enum Language {
-  NODE // Node.js 환경
-  PYTHON // Python 환경
-}
-
-// 지원 배포 환경 정의 (MVP: EC2)
-enum DeployEnvironment {
-  EC2 // AWS EC2 인스턴스
-}
-
-// 작업 타입 정의 (빌드/테스트/배포 작업 구분)
-enum JobType {
-  BUILD // 빌드 작업
-  TEST // 테스트 작업 (Unit/E2E)
-  DEPLOYMENT // 배포 작업
-}
-
-// 작업 상태 정의 (작업 라이프사이클 관리, 재시도 상태 포함)
-enum JobStatus {
-  pending
-  running
-  completed
-  failed
-  cancelled
-}
-
 // 로그 스트림 정의 (stdout/stderr 구분, S3 연계 시 사용)
 enum LogStream {
   stdout // 표준 출력
   stderr // 표준 에러
->>>>>>> 5e572a70
 }
 
 // 테스트 타입 정의 (테스트 작업 세분화)
 enum TestType {
-<<<<<<< HEAD
-  UNIT    // 단위 테스트
-  E2E     // End-to-End 테스트
-=======
   UNIT // 단위 테스트
   E2E // End-to-End 테스트
->>>>>>> 5e572a70
 }
 
 // 사용자 정보: 인증 및 프로젝트 소유
 model User {
-<<<<<<< HEAD
-  userID     String     @id @default(uuid()) @db.Uuid @map("user_id") // 기본 키, UUID로 고유성 보장
-  email      String     @unique @map("email") // 고유 이메일, 로그인 식별자
-  password   String?    @map("password") // bcrypt로 암호화된 비밀번호 (GitHub 사용자는 null)
-  name       String     @map("name") // 사용자 표시 이름
-  memberRole MemberRole @default(MEMBER) @map("member_role") // 사용자 권한 역할, 기본 MEMBER
-  createdAt  DateTime   @default(now()) @db.Timestamptz(6) @map("created_at") // 계정 생성 시각, 감사/UX용
-  updatedAt  DateTime   @updatedAt @db.Timestamptz(6) @map("updated_at") // 마지막 수정 시각, 변경 추적
-
-  // 관계
-  projects Project[] // 사용자가 소유한 프로젝트들 (일대다)
-  github   Github?   // GitHub 계정 연결 정보 (일대일, 선택적)
-  refreshTokens RefreshToken[] // 리프레쉬 토큰
-
-  @@map("users") // DB 테이블 이름: users
-}
-
-
-model RefreshToken {
-  tokenId    String   @id @default(uuid()) @db.Uuid @map("token_id")
-  userID     String   @db.Uuid @map("user_id")
-  token      String   @unique @map("token")
-  expiresAt  DateTime @map("expires_at")
-  lastUsedAt DateTime @default(now()) @map("last_used_at")
-  createdAt  DateTime @default(now()) @map("created_at")
-
-
-  // 관계
-  user User @relation(fields: [userID], references: [userID], onDelete: Cascade)
-
-  @@map("refresh_tokens")
-}
-
-
-// GitHub 앱 설치 정보: GitHub App 설치 및 인증
-model Github {
-  userID         String  @id @db.Uuid @map("user_id") // 기본 키, User.userID와 동일 (UUID)
-  installationId String  @unique @map("installation_id") // GitHub App 설치 ID
-  accessToken    String  @map("access_token") // GitHub App 액세스 토큰
-  createdAt      DateTime @default(now()) @db.Timestamptz(6) @map("created_at") // 설치 시각
-  updatedAt      DateTime @updatedAt @db.Timestamptz(6) @map("updated_at") // 마지막 업데이트 시각
-
-  // 관계
-  user User @relation(fields: [userID], references: [userID], onDelete: Cascade) // 사용자 삭제 시 연쇄 삭제
-
-  @@map("github") // DB 테이블 이름: github
-}
-
-// 프로젝트-레포지토리 연결: 프로젝트와 GitHub 레포지토리 연결
-model ProjectRepository {
-  id              String   @id @default(uuid()) @db.Uuid @map("id") // 기본 키, UUID
-  projectID       String   @db.Uuid @map("project_id") // 소속 프로젝트 ID
-  repoFullName    String   @map("repo_full_name") // 레포지토리 전체 이름 (owner/repo)
-  selectedBranch  String   @map("selected_branch") // 선택된 브랜치
-  isActive        Boolean  @default(true) @map("is_active") // 활성 상태
-  createdAt       DateTime @default(now()) @db.Timestamptz(6) @map("created_at") // 생성 시각
-  updatedAt       DateTime @updatedAt @db.Timestamptz(6) @map("updated_at") // 수정 시각
-
-  // 관계
-  project Project @relation(fields: [projectID], references: [projectID], onDelete: Cascade) // 프로젝트 삭제 시 연쇄 삭제
-
-  @@unique([projectID, repoFullName]) // 프로젝트당 레포지토리 고유성
-  @@index([projectID]) // 프로젝트별 조회 최적화
-  @@map("project_repositories") // DB 테이블 이름: project_repositories
-=======
   userID     String     @id @default(uuid()) @map("user_id") @db.Uuid
   email      String     @unique @map("email")
   password   String?    @map("password") // OAuth-only 계정 허용
@@ -247,70 +125,10 @@
   @@index([accountLogin])
   @@index([accountId])
   @@map("github_installations")
->>>>>>> 5e572a70
 }
 
 // 프로젝트: 사용자별 CI/CD 작업 단위
 model Project {
-<<<<<<< HEAD
-  projectID  String    @id @default(uuid()) @db.Uuid @map("project_id") // 기본 키, UUID
-  userID     String    @db.Uuid @map("user_id") // 소유자 ID (UUID 참조)
-  name       String    @map("name") // 프로젝트 표시 이름
-  webhookUrl String?   @unique @map("webhook_url") // GitHub webhook URL (선택적, 고유)
-  createdAt  DateTime  @default(now()) @db.Timestamptz(6) @map("created_at") // 생성 시각
-  updatedAt  DateTime  @updatedAt @db.Timestamptz(6) @map("updated_at") // 수정 시각
-
-  // 관계
-  user         User                @relation(fields: [userID], references: [userID], onDelete: Cascade) // 사용자 삭제 시 연쇄 삭제
-  pipelines    Pipeline[]          // 프로젝트에 속한 파이프라인들
-  environments Environment[]       // 프로젝트 환경 설정들
-  repositories ProjectRepository[] // 프로젝트에 연결된 레포지토리들
-
-  @@map("projects") // DB 테이블 이름: projects
-}
-
-// 환경 설정: 언어, 배포 환경, 환경 변수, 인증 정보
-model Environment {
-  environmentID    String            @id @default(uuid()) @db.Uuid @map("environment_id") // 기본 키, UUID
-  projectID        String            @db.Uuid @map("project_id") // 소속 프로젝트 ID (UUID 참조)
-  language         Language          @map("language") // 프로그래밍 언어 (Node/Python)
-  deployEnv        DeployEnvironment @map("deploy_environment") // 배포 환경 (EC2)
-  envVariables     Json?             @map("env_variables") // 환경 변수 (JSON, 예: {"NODE_ENV": "production"})
-  credentials      Json?             @map("credentials") // 인증 정보 (JSON, 암호화 권장)
-  deploymentTarget String?           @map("deployment_target") // 배포 대상 (IP, 도메인)
-  deploymentPath   String?           @map("deployment_path") // 서버 내 배포 경로
-  servicePort      Int?              @map("service_port") // 서비스 실행 포트
-  createdAt        DateTime          @default(now()) @db.Timestamptz(6) @map("created_at") // 생성 시각
-  updatedAt        DateTime          @updatedAt @db.Timestamptz(6) @map("updated_at") // 수정 시각
-
-  // 관계
-  project Project @relation(fields: [projectID], references: [projectID], onDelete: Cascade) // 프로젝트 삭제 시 연쇄 삭제
-
-  @@map("environments") // DB 테이블 이름: environments
-}
-
-// 파이프라인: 빌드/테스트/배포 워크플로우 정의
-model Pipeline {
-  pipelineID    String    @id @default(uuid()) @db.Uuid @map("pipeline_id") // 기본 키, UUID
-  projectID     String    @db.Uuid @map("project_id") // 소속 프로젝트 ID (UUID 참조)
-  name          String    @map("name") // 파이프라인 이름
-  version       Int       @default(1) @map("version") // 버전 관리, 기본 1
-  active        Boolean   @default(true) @map("active") // 활성 여부
-  owner         String?   @map("owner") // 소유자 정보 (선택적, 사용자 이름/ID)
-  pipelineSpec  Json      @map("pipeline_spec") // YAML/Shell 또는 PaB 설정 (JSON)
-  isBlockBased  Boolean   @default(false) @map("is_block_based") // PaB 방식 여부
-  createdAt     DateTime  @default(now()) @db.Timestamptz(6) @map("created_at") // 생성 시각
-  updatedAt     DateTime  @updatedAt @db.Timestamptz(6) @map("updated_at") // 수정 시각
-
-  // 관계
-  project Project       @relation(fields: [projectID], references: [projectID], onDelete: Cascade) // 프로젝트 삭제 시 연쇄 삭제
-  runs    PipelineRun[] // 파이프라인 실행 인스턴스들
-
-  @@unique([name, version]) // 이름과 버전으로 고유성 보장
-  @@index([owner]) // 소유자 기반 조회 최적화
-  @@index([projectID]) // 프로젝트별 조회 최적화
-  @@map("pipelines") // DB 테이블 이름: pipelines
-=======
   projectID  String   @id @default(uuid()) @map("project_id") @db.Uuid
   userID     String   @map("user_id") @db.Uuid // 소유자 ID
   name       String   @map("name") // 프로젝트 표시 이름
@@ -394,12 +212,281 @@
   @@index([createdAt])
   @@index([specHash])
   @@map("pipelines")
->>>>>>> 5e572a70
 }
 
 // 파이프라인 실행 인스턴스: 특정 시점의 파이프라인 실행
 model PipelineRun {
-<<<<<<< HEAD
+  id              String    @id @default(uuid()) @map("id") @db.Uuid
+  pipelineID      String    @map("pipeline_id") @db.Uuid // 소속 파이프라인 ID
+  pipelineVersion Int       @map("pipeline_version") // 실행 시점의 파이프라인 버전
+  status          JobStatus @map("status") // 실행 상태
+  createdAt       DateTime  @default(now()) @map("created_at") @db.Timestamptz(6)
+  queuedAt        DateTime? @map("queued_at") @db.Timestamptz(6)
+  startedAt       DateTime? @map("started_at") @db.Timestamptz(6)
+  finishedAt      DateTime? @map("finished_at") @db.Timestamptz(6)
+  exitCode        Int?      @map("exit_code") // 종료 코드 (오류 분석)
+  owner           String?   @map("owner") // 실행 요청자
+  agent           String?   @map("agent") // 실행 에이전트 (서버/컨테이너)
+  containerImage  String?   @map("container_image") // 컨테이너 이미지
+  trigger         String?   @map("trigger") // webhook/manual 등
+  labels          Json?     @map("labels") // 레이블 (메타데이터)
+  metadata        Json?     @map("metadata") // 추가 메타데이터
+  externalRunKey  String?   @unique @map("external_run_key") // 외부 실행 키 (고유)
+  idempotencyKey  String?   @unique @map("idempotency_key") // 요청 멱등키
+
+  pipeline Pipeline @relation(fields: [pipelineID], references: [pipelineID], onDelete: Restrict)
+  jobs     Job[]
+
+  @@index([pipelineID, createdAt])
+  @@index([status, createdAt])
+  @@index([createdAt])
+  @@map("pipeline_runs")
+}
+
+// 개별 작업: 빌드/테스트/배포 등 구체적 작업 단위
+model Job {
+  id             String    @id @default(uuid()) @map("id") @db.Uuid
+  runID          String    @map("run_id") @db.Uuid // 소속 실행 ID
+  name           String    @map("name") // 작업 이름
+  type           JobType   @map("type") // 작업 타입 (BUILD/TEST/DEPLOYMENT)
+  testType       TestType? @map("test_type") // 테스트 타입 (TEST일 때 사용)
+  status         JobStatus @map("status") // 작업 상태 (재시도 상태 포함)
+  attemptCurrent Int       @default(0) @map("attempt_current") // 현재 재시도 횟수
+  attemptMax     Int       @default(3) @map("attempt_max") // 최대 재시도 횟수
+  exitCode       Int?      @map("exit_code") // 종료 코드
+  envVariables   Json?     @map("env_variables") // 작업별 환경 변수 (런타임 주입)
+  s3ArtifactUrl  String?   @map("s3_artifact_url") // S3 결과물 URL
+  targetUrl      String?   @map("target_url") // 배포 대상 URL (DEPLOYMENT용)
+  createdAt      DateTime  @default(now()) @map("created_at") @db.Timestamptz(6)
+  queuedAt       DateTime? @map("queued_at") @db.Timestamptz(6)
+  startedAt      DateTime? @map("started_at") @db.Timestamptz(6)
+  finishedAt     DateTime? @map("finished_at") @db.Timestamptz(6)
+  owner          String?   @map("owner") // 소유자
+  agent          String?   @map("agent") // 에이전트
+  containerImage String?   @map("container_image") // 컨테이너 이미지
+  command        String?   @map("command") // 실행 명령어
+  inputs         Json?     @map("inputs") // 입력 데이터
+  outputs        Json?     @map("outputs") // 출력 결과
+  externalJobKey String?   @unique @map("external_job_key") // 외부 작업 키
+
+  run          PipelineRun      @relation(fields: [runID], references: [id], onDelete: Cascade)
+  statusEvents JobStatusEvent[]
+  errors       JobError[]
+  logs         Log[]
+
+  @@unique([runID, name]) // 실행 내 작업명 유일
+  @@index([runID, createdAt])
+  @@index([status, createdAt])
+  @@index([type, createdAt])
+  @@index([agent])
+  @@index([createdAt])
+  @@map("jobs")
+}
+
+// 작업 상태 이벤트: 상태 변화 추적
+model JobStatusEvent {
+  id         String     @id @default(uuid()) @map("id") @db.Uuid
+  jobID      String     @map("job_id") @db.Uuid // 소속 작업 ID
+  fromStatus JobStatus? @map("from_status") // 이전 상태 (선택적)
+  toStatus   JobStatus  @map("to_status") // 현재 상태
+  reason     String?    @map("reason") // 상태 변경 사유
+  data       Json?      @map("data") // 추가 데이터
+  at         DateTime   @default(now()) @map("at") @db.Timestamptz(6)
+
+  job Job @relation(fields: [jobID], references: [id], onDelete: Cascade)
+
+  @@index([jobID, at])
+  @@map("job_status_events")
+}
+
+// 작업 오류: 실행 중 발생한 오류 기록
+model JobError {
+  id         String   @id @default(uuid()) @map("id") @db.Uuid
+  jobID      String   @map("job_id") @db.Uuid // 소속 작업 ID
+  attemptNo  Int      @map("attempt_no") // 재시도 번호
+  occurredAt DateTime @default(now()) @map("occurred_at") @db.Timestamptz(6)
+  errorType  String?  @map("error_type") // 오류 유형
+  message    String?  @map("message") @db.VarChar(4096) // 오류 메시지
+  stacktrace String?  @map("stacktrace") @db.VarChar(8192) // 스택 트레이스
+  context    Json?    @map("context")
+  dedupeKey  String?  @map("dedupe_key") // 동일 작업 내 중복 에러 제거
+
+  job Job @relation(fields: [jobID], references: [id], onDelete: Cascade)
+
+  @@unique([jobID, dedupeKey]) // 작업 단위 중복 방지
+  @@index([jobID, attemptNo])
+  @@index([occurredAt])
+  @@index([errorType])
+  @@map("job_errors")
+}
+
+// 로그 (1행 포인터: 대용량은 외부 스토리지)
+model Log {
+  logID         String    @id @default(uuid()) @map("log_id") @db.Uuid
+  jobID         String    @map("job_id") @db.Uuid // 소속 작업 ID
+  attemptNo     Int       @map("attempt_no") // 재시도 번호
+  stream        LogStream @map("stream") // 로그 스트림 (stdout/stderr)
+  content       String?   @map("content") // 내부 로그 내용 (짧은 로그)
+  storageBucket String?   @map("storage_bucket") // S3 버킷 (긴 로그)
+  storageKey    String?   @map("storage_key") // S3 키
+  sizeBytes     BigInt?   @map("size_bytes") @db.BigInt // 로그 크기 (바이트)
+  contentType   String?   @map("content_type") // 콘텐츠 타입 (e.g., text/plain)
+  createdAt     DateTime  @default(now()) @map("created_at") @db.Timestamptz(6)
+
+  job Job @relation(fields: [jobID], references: [id], onDelete: Cascade)
+
+  @@unique([jobID, attemptNo, stream]) // 동일 시도/스트림 1행
+  @@index([jobID, attemptNo])
+  @@index([createdAt])
+  @@map("logs")
+}
+
+// Outbox 패턴: 트랜잭션 내 이벤트를 안전하게 발행하기 위한 테이블
+// DB commit 성공 이후 별도 프로세스가 읽어 외부 시스템(Kafka, Redis, S3 등)에 전달
+// API → DB 기록 → Outbox → 비동기 발행 으로 데이터 유실 방지
+model Outbox {
+  id          BigInt    @id @default(autoincrement()) @map("id")
+  eventType   String    @map("event_type") // 이벤트 유형 (예: JOB_CREATED, PIPELINE_RUN_FINISHED)
+  payload     Json      @map("payload") // 이벤트 본문 (JSON 직렬화된 데이터)
+  createdAt   DateTime  @default(now()) @map("created_at") @db.Timestamptz(6)
+  publishedAt DateTime? @map("published_at") @db.Timestamptz(6) // 외부 발행 시각 (NULL이면 미발행 상태)
+  attempts    Int       @default(0) @map("attempts") // 발행 시도 횟수 (재시도 로직에 사용)
+
+  @@index([createdAt])
+  @@index([publishedAt])
+  @@map("outbox")
+}
+
+// 사용자 정보: 인증 및 프로젝트 소유
+model User {
+  userID     String     @id @default(uuid()) @db.Uuid @map("user_id") // 기본 키, UUID로 고유성 보장
+  email      String     @unique @map("email") // 고유 이메일, 로그인 식별자
+  password   String?    @map("password") // bcrypt로 암호화된 비밀번호 (GitHub 사용자는 null)
+  name       String     @map("name") // 사용자 표시 이름
+  memberRole MemberRole @default(MEMBER) @map("member_role") // 사용자 권한 역할, 기본 MEMBER
+  createdAt  DateTime   @default(now()) @db.Timestamptz(6) @map("created_at") // 계정 생성 시각, 감사/UX용
+  updatedAt  DateTime   @updatedAt @db.Timestamptz(6) @map("updated_at") // 마지막 수정 시각, 변경 추적
+
+  // 관계
+  projects Project[] // 사용자가 소유한 프로젝트들 (일대다)
+  github   Github?   // GitHub 계정 연결 정보 (일대일, 선택적)
+  refreshTokens RefreshToken[] // 리프레쉬 토큰
+
+  @@map("users") // DB 테이블 이름: users
+}
+
+
+model RefreshToken {
+  tokenId    String   @id @default(uuid()) @db.Uuid @map("token_id")
+  userID     String   @db.Uuid @map("user_id")
+  token      String   @unique @map("token")
+  expiresAt  DateTime @map("expires_at")
+  lastUsedAt DateTime @default(now()) @map("last_used_at")
+  createdAt  DateTime @default(now()) @map("created_at")
+
+
+  // 관계
+  user User @relation(fields: [userID], references: [userID], onDelete: Cascade)
+
+  @@map("refresh_tokens")
+}
+
+
+// GitHub 앱 설치 정보: GitHub App 설치 및 인증
+model Github {
+  userID         String  @id @db.Uuid @map("user_id") // 기본 키, User.userID와 동일 (UUID)
+  installationId String  @unique @map("installation_id") // GitHub App 설치 ID
+  accessToken    String  @map("access_token") // GitHub App 액세스 토큰
+  createdAt      DateTime @default(now()) @db.Timestamptz(6) @map("created_at") // 설치 시각
+  updatedAt      DateTime @updatedAt @db.Timestamptz(6) @map("updated_at") // 마지막 업데이트 시각
+
+  // 관계
+  user User @relation(fields: [userID], references: [userID], onDelete: Cascade) // 사용자 삭제 시 연쇄 삭제
+
+  @@map("github") // DB 테이블 이름: github
+}
+
+// 프로젝트-레포지토리 연결: 프로젝트와 GitHub 레포지토리 연결
+model ProjectRepository {
+  id              String   @id @default(uuid()) @db.Uuid @map("id") // 기본 키, UUID
+  projectID       String   @db.Uuid @map("project_id") // 소속 프로젝트 ID
+  repoFullName    String   @map("repo_full_name") // 레포지토리 전체 이름 (owner/repo)
+  selectedBranch  String   @map("selected_branch") // 선택된 브랜치
+  isActive        Boolean  @default(true) @map("is_active") // 활성 상태
+  createdAt       DateTime @default(now()) @db.Timestamptz(6) @map("created_at") // 생성 시각
+  updatedAt       DateTime @updatedAt @db.Timestamptz(6) @map("updated_at") // 수정 시각
+
+  // 관계
+  project Project @relation(fields: [projectID], references: [projectID], onDelete: Cascade) // 프로젝트 삭제 시 연쇄 삭제
+
+  @@unique([projectID, repoFullName]) // 프로젝트당 레포지토리 고유성
+  @@index([projectID]) // 프로젝트별 조회 최적화
+  @@map("project_repositories") // DB 테이블 이름: project_repositories
+}
+
+// 프로젝트: 사용자별 CI/CD 작업 단위
+model Project {
+  projectID  String    @id @default(uuid()) @db.Uuid @map("project_id") // 기본 키, UUID
+  userID     String    @db.Uuid @map("user_id") // 소유자 ID (UUID 참조)
+  name       String    @map("name") // 프로젝트 표시 이름
+  webhookUrl String?   @unique @map("webhook_url") // GitHub webhook URL (선택적, 고유)
+  createdAt  DateTime  @default(now()) @db.Timestamptz(6) @map("created_at") // 생성 시각
+  updatedAt  DateTime  @updatedAt @db.Timestamptz(6) @map("updated_at") // 수정 시각
+
+  // 관계
+  user         User                @relation(fields: [userID], references: [userID], onDelete: Cascade) // 사용자 삭제 시 연쇄 삭제
+  pipelines    Pipeline[]          // 프로젝트에 속한 파이프라인들
+  environments Environment[]       // 프로젝트 환경 설정들
+  repositories ProjectRepository[] // 프로젝트에 연결된 레포지토리들
+
+  @@map("projects") // DB 테이블 이름: projects
+}
+
+// 환경 설정: 언어, 배포 환경, 환경 변수, 인증 정보
+model Environment {
+  environmentID    String            @id @default(uuid()) @db.Uuid @map("environment_id") // 기본 키, UUID
+  projectID        String            @db.Uuid @map("project_id") // 소속 프로젝트 ID (UUID 참조)
+  language         Language          @map("language") // 프로그래밍 언어 (Node/Python)
+  deployEnv        DeployEnvironment @map("deploy_environment") // 배포 환경 (EC2)
+  envVariables     Json?             @map("env_variables") // 환경 변수 (JSON, 예: {"NODE_ENV": "production"})
+  credentials      Json?             @map("credentials") // 인증 정보 (JSON, 암호화 권장)
+  deploymentTarget String?           @map("deployment_target") // 배포 대상 (IP, 도메인)
+  deploymentPath   String?           @map("deployment_path") // 서버 내 배포 경로
+  servicePort      Int?              @map("service_port") // 서비스 실행 포트
+  createdAt        DateTime          @default(now()) @db.Timestamptz(6) @map("created_at") // 생성 시각
+  updatedAt        DateTime          @updatedAt @db.Timestamptz(6) @map("updated_at") // 수정 시각
+
+  // 관계
+  project Project @relation(fields: [projectID], references: [projectID], onDelete: Cascade) // 프로젝트 삭제 시 연쇄 삭제
+
+  @@map("environments") // DB 테이블 이름: environments
+}
+
+// 파이프라인: 빌드/테스트/배포 워크플로우 정의
+model Pipeline {
+  pipelineID    String    @id @default(uuid()) @db.Uuid @map("pipeline_id") // 기본 키, UUID
+  projectID     String    @db.Uuid @map("project_id") // 소속 프로젝트 ID (UUID 참조)
+  name          String    @map("name") // 파이프라인 이름
+  version       Int       @default(1) @map("version") // 버전 관리, 기본 1
+  active        Boolean   @default(true) @map("active") // 활성 여부
+  owner         String?   @map("owner") // 소유자 정보 (선택적, 사용자 이름/ID)
+  pipelineSpec  Json      @map("pipeline_spec") // YAML/Shell 또는 PaB 설정 (JSON)
+  isBlockBased  Boolean   @default(false) @map("is_block_based") // PaB 방식 여부
+  createdAt     DateTime  @default(now()) @db.Timestamptz(6) @map("created_at") // 생성 시각
+  updatedAt     DateTime  @updatedAt @db.Timestamptz(6) @map("updated_at") // 수정 시각
+
+  // 관계
+  project Project       @relation(fields: [projectID], references: [projectID], onDelete: Cascade) // 프로젝트 삭제 시 연쇄 삭제
+  runs    PipelineRun[] // 파이프라인 실행 인스턴스들
+
+  @@unique([name, version]) // 이름과 버전으로 고유성 보장
+  @@index([owner]) // 소유자 기반 조회 최적화
+  @@index([projectID]) // 프로젝트별 조회 최적화
+  @@map("pipelines") // DB 테이블 이름: pipelines
+}
+
+// 파이프라인 실행 인스턴스: 특정 시점의 파이프라인 실행
+model PipelineRun {
   id              String    @id @default(uuid()) @db.Uuid @map("id") // 기본 키, UUID
   pipelineID      String    @db.Uuid @map("pipeline_id") // 소속 파이프라인 ID (UUID 참조)
   pipelineVersion Int       @map("pipeline_version") // 실행 시점의 파이프라인 버전
@@ -408,21 +495,10 @@
   queuedAt        DateTime? @db.Timestamptz(6) @map("queued_at") // 대기 시작 시각
   startedAt       DateTime? @db.Timestamptz(6) @map("started_at") // 시작 시각
   finishedAt      DateTime? @db.Timestamptz(6) @map("finished_at") // 완료 시각
-=======
-  id              String    @id @default(uuid()) @map("id") @db.Uuid
-  pipelineID      String    @map("pipeline_id") @db.Uuid // 소속 파이프라인 ID
-  pipelineVersion Int       @map("pipeline_version") // 실행 시점의 파이프라인 버전
-  status          JobStatus @map("status") // 실행 상태
-  createdAt       DateTime  @default(now()) @map("created_at") @db.Timestamptz(6)
-  queuedAt        DateTime? @map("queued_at") @db.Timestamptz(6)
-  startedAt       DateTime? @map("started_at") @db.Timestamptz(6)
-  finishedAt      DateTime? @map("finished_at") @db.Timestamptz(6)
->>>>>>> 5e572a70
   exitCode        Int?      @map("exit_code") // 종료 코드 (오류 분석)
   owner           String?   @map("owner") // 실행 요청자
   agent           String?   @map("agent") // 실행 에이전트 (서버/컨테이너)
   containerImage  String?   @map("container_image") // 컨테이너 이미지
-<<<<<<< HEAD
   trigger         String?   @map("trigger") // 트리거 정보 (webhook, manual)
   labels          Json?     @map("labels") // 레이블 (메타데이터)
   metadata        Json?     @map("metadata") // 추가 메타데이터
@@ -435,26 +511,10 @@
   @@index([pipelineID, createdAt(sort: Desc)]) // 파이프라인별 최근 실행 조회 최적화
   @@index([status, createdAt(sort: Desc)]) // 상태별 최근 실행 조회 최적화
   @@map("pipeline_runs") // DB 테이블 이름: pipeline_runs
-=======
-  trigger         String?   @map("trigger") // webhook/manual 등
-  labels          Json?     @map("labels") // 레이블 (메타데이터)
-  metadata        Json?     @map("metadata") // 추가 메타데이터
-  externalRunKey  String?   @unique @map("external_run_key") // 외부 실행 키 (고유)
-  idempotencyKey  String?   @unique @map("idempotency_key") // 요청 멱등키
-
-  pipeline Pipeline @relation(fields: [pipelineID], references: [pipelineID], onDelete: Restrict)
-  jobs     Job[]
-
-  @@index([pipelineID, createdAt])
-  @@index([status, createdAt])
-  @@index([createdAt])
-  @@map("pipeline_runs")
->>>>>>> 5e572a70
 }
 
 // 개별 작업: 빌드/테스트/배포 등 구체적 작업 단위
 model Job {
-<<<<<<< HEAD
   id              String      @id @default(uuid()) @db.Uuid @map("id") // 실제 삽입할 때 ULID 생성
   runID           String      @db.Uuid @map("run_id") // 소속 실행 ID (UUID 참조)
   name            String      @map("name") // 작업 이름
@@ -551,116 +611,4 @@
   @@index([jobID, attemptNo]) // 작업/재시도별 조회
   @@index([createdAt(sort: Desc)]) // 최근 로그 조회 (TTL 관리)
   @@map("logs") // DB 테이블 이름: logs
-=======
-  id             String    @id @default(uuid()) @map("id") @db.Uuid
-  runID          String    @map("run_id") @db.Uuid // 소속 실행 ID
-  name           String    @map("name") // 작업 이름
-  type           JobType   @map("type") // 작업 타입 (BUILD/TEST/DEPLOYMENT)
-  testType       TestType? @map("test_type") // 테스트 타입 (TEST일 때 사용)
-  status         JobStatus @map("status") // 작업 상태 (재시도 상태 포함)
-  attemptCurrent Int       @default(0) @map("attempt_current") // 현재 재시도 횟수
-  attemptMax     Int       @default(3) @map("attempt_max") // 최대 재시도 횟수
-  exitCode       Int?      @map("exit_code") // 종료 코드
-  envVariables   Json?     @map("env_variables") // 작업별 환경 변수 (런타임 주입)
-  s3ArtifactUrl  String?   @map("s3_artifact_url") // S3 결과물 URL
-  targetUrl      String?   @map("target_url") // 배포 대상 URL (DEPLOYMENT용)
-  createdAt      DateTime  @default(now()) @map("created_at") @db.Timestamptz(6)
-  queuedAt       DateTime? @map("queued_at") @db.Timestamptz(6)
-  startedAt      DateTime? @map("started_at") @db.Timestamptz(6)
-  finishedAt     DateTime? @map("finished_at") @db.Timestamptz(6)
-  owner          String?   @map("owner") // 소유자
-  agent          String?   @map("agent") // 에이전트
-  containerImage String?   @map("container_image") // 컨테이너 이미지
-  command        String?   @map("command") // 실행 명령어
-  inputs         Json?     @map("inputs") // 입력 데이터
-  outputs        Json?     @map("outputs") // 출력 결과
-  externalJobKey String?   @unique @map("external_job_key") // 외부 작업 키
-
-  run          PipelineRun      @relation(fields: [runID], references: [id], onDelete: Cascade)
-  statusEvents JobStatusEvent[]
-  errors       JobError[]
-  logs         Log[]
-
-  @@unique([runID, name]) // 실행 내 작업명 유일
-  @@index([runID, createdAt])
-  @@index([status, createdAt])
-  @@index([type, createdAt])
-  @@index([agent])
-  @@index([createdAt])
-  @@map("jobs")
-}
-
-// 작업 상태 이벤트: 상태 변화 추적
-model JobStatusEvent {
-  id         String     @id @default(uuid()) @map("id") @db.Uuid
-  jobID      String     @map("job_id") @db.Uuid // 소속 작업 ID
-  fromStatus JobStatus? @map("from_status") // 이전 상태 (선택적)
-  toStatus   JobStatus  @map("to_status") // 현재 상태
-  reason     String?    @map("reason") // 상태 변경 사유
-  data       Json?      @map("data") // 추가 데이터
-  at         DateTime   @default(now()) @map("at") @db.Timestamptz(6)
-
-  job Job @relation(fields: [jobID], references: [id], onDelete: Cascade)
-
-  @@index([jobID, at])
-  @@map("job_status_events")
-}
-
-// 작업 오류: 실행 중 발생한 오류 기록
-model JobError {
-  id         String   @id @default(uuid()) @map("id") @db.Uuid
-  jobID      String   @map("job_id") @db.Uuid // 소속 작업 ID
-  attemptNo  Int      @map("attempt_no") // 재시도 번호
-  occurredAt DateTime @default(now()) @map("occurred_at") @db.Timestamptz(6)
-  errorType  String?  @map("error_type") // 오류 유형
-  message    String?  @map("message") @db.VarChar(4096) // 오류 메시지
-  stacktrace String?  @map("stacktrace") @db.VarChar(8192) // 스택 트레이스
-  context    Json?    @map("context")
-  dedupeKey  String?  @map("dedupe_key") // 동일 작업 내 중복 에러 제거
-
-  job Job @relation(fields: [jobID], references: [id], onDelete: Cascade)
-
-  @@unique([jobID, dedupeKey]) // 작업 단위 중복 방지
-  @@index([jobID, attemptNo])
-  @@index([occurredAt])
-  @@index([errorType])
-  @@map("job_errors")
-}
-
-// 로그 (1행 포인터: 대용량은 외부 스토리지)
-model Log {
-  logID         String    @id @default(uuid()) @map("log_id") @db.Uuid
-  jobID         String    @map("job_id") @db.Uuid // 소속 작업 ID
-  attemptNo     Int       @map("attempt_no") // 재시도 번호
-  stream        LogStream @map("stream") // 로그 스트림 (stdout/stderr)
-  content       String?   @map("content") // 내부 로그 내용 (짧은 로그)
-  storageBucket String?   @map("storage_bucket") // S3 버킷 (긴 로그)
-  storageKey    String?   @map("storage_key") // S3 키
-  sizeBytes     BigInt?   @map("size_bytes") @db.BigInt // 로그 크기 (바이트)
-  contentType   String?   @map("content_type") // 콘텐츠 타입 (e.g., text/plain)
-  createdAt     DateTime  @default(now()) @map("created_at") @db.Timestamptz(6)
-
-  job Job @relation(fields: [jobID], references: [id], onDelete: Cascade)
-
-  @@unique([jobID, attemptNo, stream]) // 동일 시도/스트림 1행
-  @@index([jobID, attemptNo])
-  @@index([createdAt])
-  @@map("logs")
-}
-
-// Outbox 패턴: 트랜잭션 내 이벤트를 안전하게 발행하기 위한 테이블
-// DB commit 성공 이후 별도 프로세스가 읽어 외부 시스템(Kafka, Redis, S3 등)에 전달
-// API → DB 기록 → Outbox → 비동기 발행 으로 데이터 유실 방지
-model Outbox {
-  id          BigInt    @id @default(autoincrement()) @map("id")
-  eventType   String    @map("event_type") // 이벤트 유형 (예: JOB_CREATED, PIPELINE_RUN_FINISHED)
-  payload     Json      @map("payload") // 이벤트 본문 (JSON 직렬화된 데이터)
-  createdAt   DateTime  @default(now()) @map("created_at") @db.Timestamptz(6)
-  publishedAt DateTime? @map("published_at") @db.Timestamptz(6) // 외부 발행 시각 (NULL이면 미발행 상태)
-  attempts    Int       @default(0) @map("attempts") // 발행 시도 횟수 (재시도 로직에 사용)
-
-  @@index([createdAt])
-  @@index([publishedAt])
-  @@map("outbox")
->>>>>>> 5e572a70
 }