--- conflicted
+++ resolved
@@ -254,105 +254,7 @@
 # 개발 서버 재시작 필요
 ```
 
-<<<<<<< HEAD
-### 4. Docker 설정 변경 (Dockerfile)
-```bash
-# 이미지 재빌드 필요
-docker compose up --build -d
-```
-
-## GitHub 앱 통합
-
-### GitHub 앱 설정
-
-1. **GitHub App 생성**
-   - GitHub에서 새 GitHub App 생성
-   - Webhook URL: `https://your-domain.com/api/integrations/github/webhook`
-   - Callback URL: `https://your-domain.com/api/integrations/github/install/callback`
-
-2. **환경 변수 설정**
-   ```bash
-   GITHUB_APP_ID="your-github-app-id"
-   GITHUB_APP_NAME="otto-handler"
-   GITHUB_APP_PRIVATE_KEY="your-github-app-private-key"
-   GITHUB_WEBHOOK_SECRET="your-github-webhook-secret"
-   FRONTEND_URL="http://localhost:3000"
-   BACKEND_URL="http://localhost:3001"
-   ```
-
-### API 엔드포인트
-
-#### 1. GitHub 앱 설치 URL 조회
-```http
-GET /api/integrations/github/install/url
-Authorization: Bearer <token>
-```
-
-#### 2. GitHub 앱 등록
-```http
-POST /api/integrations/github/register
-Authorization: Bearer <token>
-Content-Type: application/json
-
-{
-  "installationId": "string",
-  "accessToken": "string"
-}
-```
-
-#### 3. 브랜치 목록 조회
-```http
-GET /api/integrations/github/branches?repo=owner/repo
-Authorization: Bearer <token>
-```
-
-#### 4. 브랜치 등록
-```http
-POST /api/integrations/github/branches
-Authorization: Bearer <token>
-Content-Type: application/json
-
-{
-  "repo": "owner/repo",
-  "branch": "main"
-}
-```
-
-#### 5. GitHub Webhook (내부용)
-```http
-POST /api/integrations/github/webhook
-X-GitHub-Event: installation
-```
-
-### 프론트엔드 연동 예시
-
-```typescript
-// 1. GitHub 앱 설치 URL 조회
-const { installUrl } = await fetch('/api/integrations/github/install/url', {
-  headers: { 'Authorization': `Bearer ${token}` }
-}).then(res => res.json());
-
-// 2. GitHub 앱 설치 페이지로 이동
-window.open(installUrl, '_blank');
-
-// 3. 설치 완료 후 URL 파라미터 확인
-const urlParams = new URLSearchParams(window.location.search);
-if (urlParams.get('github_installed') === 'true') {
-  const installationId = urlParams.get('installation_id');
-  // GitHub 앱 등록 API 호출
-  await fetch('/api/integrations/github/register', {
-    method: 'POST',
-    headers: { 'Content-Type': 'application/json' },
-    body: JSON.stringify({ installationId, accessToken })
-  });
-}
-```
-
-## 프로덕션 배포
-
-=======
 ### 4. Prisma 스키마 변경
->>>>>>> 1ee67432
 ```bash
 pnpm prisma generate
 pnpm prisma migrate dev
