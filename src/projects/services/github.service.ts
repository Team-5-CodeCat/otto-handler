--- conflicted
+++ resolved
@@ -32,16 +32,11 @@
   private appId: string;
   private privateKey: string;
 
-<<<<<<< HEAD
-  constructor(private prisma: PrismaService) {
-    this.appId = process.env.OTTO_GITHUB_APP_ID || '';
-    this.privateKey = process.env.OTTO_GITHUB_APP_PRIVATE_KEY || '';
-=======
   constructor() {
-    this.appId = String(process.env.GITHUB_APP_ID || '');
+    this.appId = String(process.env.OTTO_GITHUB_APP_ID || '');
 
     // Private Key를 string으로 변환하고 \n을 실제 줄바꿈으로 변환
-    const rawPrivateKey = String(process.env.GITHUB_APP_PRIVATE_KEY || '');
+    const rawPrivateKey = String(process.env.OTTO_GITHUB_APP_PRIVATE_KEY || '');
     this.privateKey = rawPrivateKey.replace(/\\n/g, '\n');
 
     // PEM 형식 확인 및 추가 정규화
@@ -51,7 +46,6 @@
     ) {
       throw new Error('GitHub App Private Key가 올바른 PEM 형식이 아닙니다');
     }
->>>>>>> dd17bb80
 
     if (!this.appId || !this.privateKey) {
       throw new Error('GitHub App ID와 Private Key가 설정되지 않았습니다');
