--- conflicted
+++ resolved
@@ -19,14 +19,8 @@
   ConnectRepositoryResponseDto,
   GetBranchesResponseDto,
   UpdateBranchResponseDto,
-<<<<<<< HEAD
   GithubInstallUrlResponseDto,
   GithubStatusResponseDto,
-=======
-  GetUserGithubInstallationsResponseDto,
-  GetProjectDetailResponseDto,
-  GetUserProjectsResponseDto,
->>>>>>> a375b544
 } from '../dtos';
 import {
   Controller,
@@ -66,14 +60,10 @@
     status: HttpStatus.BAD_REQUEST,
     description: '잘못된 요청',
   })
-<<<<<<< HEAD
+
   @AuthGuard()
   @TypedRoute.Post()
   async createProject(
-=======
-  @TypedRoute.Post('createProject')
-  async projectCreateProject(
->>>>>>> a375b544
     @TypedBody() createProjectDto: CreateProjectRequestDto,
     @Req() req: IRequestType,
   ): Promise<CreateProjectResponseDto> {
