--- conflicted
+++ resolved
@@ -1,8 +1,3 @@
-<<<<<<< HEAD
-export interface UpdateBranchRequestDto {
-  /** 새로운 브랜치명 */
-  branchName: string;
-=======
 import { tags } from 'typia';
 
 export interface UpdateBranchRequestDto {
@@ -10,5 +5,4 @@
    * 새로운 브랜치명
    */
   branchName: string & tags.MinLength<1>;
->>>>>>> 48fdde7d
 }