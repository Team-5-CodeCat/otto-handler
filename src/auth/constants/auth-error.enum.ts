export enum AuthErrorEnum {
  LOGIN_FAIL = '아이디나 비밀번호가 틀립니다',
  GITHUB_USER = '깃허브로 로그인 해주세요',
  REFRESH_FAIL = '세션이 만료되었어요. 다시 로그인 해주세요',
  EMAIL_ALREADY_EXISTS = '이미 가입된 이메일입니다',
<<<<<<< HEAD
=======
  NOT_VALID_USER = '로그인이 필요합니다',
  NOT_VALID_ROLE = '권한이 필요합니다',
>>>>>>> 5e572a70
}<|MERGE_RESOLUTION|>--- conflicted
+++ resolved
@@ -3,9 +3,7 @@
   GITHUB_USER = '깃허브로 로그인 해주세요',
   REFRESH_FAIL = '세션이 만료되었어요. 다시 로그인 해주세요',
   EMAIL_ALREADY_EXISTS = '이미 가입된 이메일입니다',
-<<<<<<< HEAD
-=======
+
   NOT_VALID_USER = '로그인이 필요합니다',
   NOT_VALID_ROLE = '권한이 필요합니다',
->>>>>>> 5e572a70
 }