import { AuthService } from '../services';
import { TypedBody, TypedException, TypedRoute } from '@nestia/core';
<<<<<<< HEAD
import type { LoginRequestDto, LoginResponseDto, SignUpRequestDto, SignUpResponseDto } from '../dtos';
=======
import type {
  LoginRequestDto,
  LoginResponseDto,
  SignUpRequestDto,
} from '../dtos';
>>>>>>> 5e572a70
import {
  Controller,
  HttpCode,
  HttpException,
  HttpStatus,
  Res,
  Req,
  UnauthorizedException,
  ConflictException,
} from '@nestjs/common';
import { TOKEN_CONSTANTS } from '../constants';
import type { FastifyReply, FastifyRequest } from 'fastify';
import { AuthErrorEnum } from '../constants';
import type {
  CommonErrorResponseDto,
  CommonMessageResponseDto,
} from '../../common/dto';
import { SignUpResponseDto } from '../dtos/response/sign-up-response';

@Controller('auth')
export class AuthController {
  constructor(private readonly authService: AuthService) {}

  /**
   * @summary 로그인
   * @tag auth
<<<<<<< HEAD
   * 회원가입
   */
  @TypedException<ConflictException>({
    status: HttpStatus.CONFLICT,
    description: '이메일 중복',
  })
  @HttpCode(200)
  @TypedRoute.Post('/sign_up')
  async authSignUp(
    @TypedBody() body: SignUpRequestDto,
  ): Promise<SignUpResponseDto> {
    return this.authService.signUp(body);
  }

  /**
   * @tag auth
   * 로그인
=======
   *
>>>>>>> 5e572a70
   */
  @TypedException<CommonErrorResponseDto>({
    status: HttpStatus.UNAUTHORIZED,
    description: '로그인 실패',
  })
  @HttpCode(200)
  @TypedRoute.Post('/sign_in')
  async authSignIn(
    @TypedBody() body: LoginRequestDto,
    @Res({ passthrough: true }) res: FastifyReply,
  ): Promise<LoginResponseDto> {
    const result = await this.authService.login(body);

    res.setCookie(TOKEN_CONSTANTS.ACCESS_TOKEN_COOKIE, result.accessToken, {
      httpOnly: TOKEN_CONSTANTS.COOKIE_HTTP_ONLY,
      secure: TOKEN_CONSTANTS.COOKIE_SECURE,
      sameSite: TOKEN_CONSTANTS.COOKIE_SAME_SITE,
      path: '/',
      maxAge: TOKEN_CONSTANTS.ACCESS_TOKEN_TTL_SEC,
    });

    res.setCookie(TOKEN_CONSTANTS.REFRESH_TOKEN_COOKIE, result.refreshToken, {
      httpOnly: TOKEN_CONSTANTS.COOKIE_HTTP_ONLY,
      secure: TOKEN_CONSTANTS.COOKIE_SECURE,
      sameSite: TOKEN_CONSTANTS.COOKIE_SAME_SITE,
      path: '/',
      maxAge: TOKEN_CONSTANTS.REFRESH_TOKEN_TTL_SEC,
    });

    return result;
  }

  /**
   *
   * @summary 리프레시 토큰 로그인
   * @tag auth
   *
   */
  @TypedException<CommonErrorResponseDto>({
    status: HttpStatus.UNAUTHORIZED,
    description: '리프레시 실패',
  })
  @HttpCode(200)
  @TypedRoute.Post('/sign_in/refresh')
  async authSignInByRefresh(
    @Req() req: FastifyRequest,
    @Res({ passthrough: true }) res: FastifyReply,
  ): Promise<LoginResponseDto> {
    const refreshToken = req.cookies[TOKEN_CONSTANTS.REFRESH_TOKEN_COOKIE];
    if (!refreshToken) {
      throw new UnauthorizedException(AuthErrorEnum.REFRESH_FAIL);
    }
    const result = await this.authService.loginByRefresh(refreshToken);
    res.setCookie(TOKEN_CONSTANTS.ACCESS_TOKEN_COOKIE, result.accessToken, {
      httpOnly: TOKEN_CONSTANTS.COOKIE_HTTP_ONLY,
      secure: TOKEN_CONSTANTS.COOKIE_SECURE,
      sameSite: TOKEN_CONSTANTS.COOKIE_SAME_SITE,
      path: '/',
      maxAge: TOKEN_CONSTANTS.ACCESS_TOKEN_TTL_SEC,
    });
    res.setCookie(TOKEN_CONSTANTS.REFRESH_TOKEN_COOKIE, result.refreshToken, {
      httpOnly: TOKEN_CONSTANTS.COOKIE_HTTP_ONLY,
      secure: TOKEN_CONSTANTS.COOKIE_SECURE,
      sameSite: TOKEN_CONSTANTS.COOKIE_SAME_SITE,
      path: '/',
      maxAge: TOKEN_CONSTANTS.REFRESH_TOKEN_TTL_SEC,
    });

    return result;
  }

  /**
   * @summary 로그아웃
   * @tag auth
   *
   */
  @TypedException<CommonErrorResponseDto>({
    status: HttpStatus.UNAUTHORIZED,
    description: '로그인 실패',
  })
  @HttpCode(200)
  @TypedRoute.Post('/sign_out')
  authSignOut(
    @Res({ passthrough: true }) res: FastifyReply,
  ): CommonMessageResponseDto {
    res.clearCookie(TOKEN_CONSTANTS.ACCESS_TOKEN_COOKIE);
    res.clearCookie(TOKEN_CONSTANTS.REFRESH_TOKEN_COOKIE);
    return { message: ' 성공' };
  }

  /**
   * @summary 회원가입
   * @tag auth
   *
   */

  @TypedException<CommonErrorResponseDto>({
    status: HttpStatus.CONFLICT,
    description: '이메일 중복',
  })
  @TypedRoute.Post('/sign_up')
  authSignUp(@TypedBody() body: SignUpRequestDto): Promise<SignUpResponseDto> {
    return this.authService.signUp(body);
  }
}<|MERGE_RESOLUTION|>--- conflicted
+++ resolved
@@ -1,14 +1,6 @@
 import { AuthService } from '../services';
 import { TypedBody, TypedException, TypedRoute } from '@nestia/core';
-<<<<<<< HEAD
 import type { LoginRequestDto, LoginResponseDto, SignUpRequestDto, SignUpResponseDto } from '../dtos';
-=======
-import type {
-  LoginRequestDto,
-  LoginResponseDto,
-  SignUpRequestDto,
-} from '../dtos';
->>>>>>> 5e572a70
 import {
   Controller,
   HttpCode,
@@ -26,17 +18,15 @@
   CommonErrorResponseDto,
   CommonMessageResponseDto,
 } from '../../common/dto';
-import { SignUpResponseDto } from '../dtos/response/sign-up-response';
 
 @Controller('auth')
 export class AuthController {
   constructor(private readonly authService: AuthService) {}
 
   /**
-   * @summary 로그인
+   * @summary 회원가입
    * @tag auth
-<<<<<<< HEAD
-   * 회원가입
+   * 
    */
   @TypedException<ConflictException>({
     status: HttpStatus.CONFLICT,
@@ -51,11 +41,9 @@
   }
 
   /**
+   * @summary 로그인
    * @tag auth
-   * 로그인
-=======
-   *
->>>>>>> 5e572a70
+   * 
    */
   @TypedException<CommonErrorResponseDto>({
     status: HttpStatus.UNAUTHORIZED,
