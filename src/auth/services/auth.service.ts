--- conflicted
+++ resolved
@@ -1,23 +1,12 @@
-<<<<<<< HEAD
+
 import { Injectable, UnauthorizedException, ConflictException } from '@nestjs/common';
 import { PrismaService } from '../../database/prisma.service';
 import * as bcrypt from 'bcrypt';
 import { LoginRequestDto, LoginResponseDto, SignUpRequestDto, SignUpResponseDto } from '../dtos';
-=======
-import {
-  ConflictException,
-  Injectable,
-  UnauthorizedException,
-} from '@nestjs/common';
-import { PrismaService } from '../../database/prisma.service';
-import * as bcrypt from 'bcrypt';
-import { LoginRequestDto, LoginResponseDto, SignUpRequestDto } from '../dtos';
->>>>>>> 5e572a70
 import { AuthErrorEnum, AuthResponseEnum, TOKEN_CONSTANTS } from '../constants';
 import { JwtService } from './jwt.service';
 import { createHash, randomBytes } from 'crypto';
 import type { JwtPayloadType } from '../../common/type';
-import { SignUpResponseDto } from '../dtos/response/sign-up-response';
 
 @Injectable()
 export class AuthService {
@@ -102,14 +91,9 @@
     const accessTokenExpiresIn: number = TOKEN_CONSTANTS.ACCESS_TOKEN_TTL_SEC;
     const refreshTokenExpiresIn: number = TOKEN_CONSTANTS.REFRESH_TOKEN_TTL_SEC;
 
-<<<<<<< HEAD
     // JWT 액세스 토큰 생성
     const accessToken: string = this.jwtService.encode(
       { sub: user.userID, email: user.email, type: 'access' },
-=======
-    const accessToken: string = this.jwtService.encode<JwtPayloadType>(
-      { sub: user.userID },
->>>>>>> 5e572a70
       { expiresIn: accessTokenExpiresIn },
     );
 
