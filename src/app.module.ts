import { Module } from '@nestjs/common';
import { AppService } from './app.service';
import { PrismaModule } from './database/database.module';
import { AuthModule } from './auth/auth.module';
import { UserModule } from './user/user.module';
import { ConfigModule } from '@nestjs/config';
import { ProjectsModule } from './projects/projects.module';
import { OttoscalerModule } from './integrations/grpc/ottoscaler.module';
<<<<<<< HEAD
import { LogStreamingModule } from './modules/log-streaming/log-streaming.module';
=======
import { WebhooksModule } from './webhooks/webhooks.module';
import { PipelinesModule } from './pipelines/pipelines.module';
>>>>>>> 48fdde7d

@Module({
  imports: [
    // 🗄 데이터베이스 연결 모듈 (전역 모듈)
    PrismaModule,

    // 🔐 사용자 인증 및 권한 관리
    AuthModule,
    UserModule,

    // ⚙️ 환경 설정 (전역 설정)
    ConfigModule.forRoot({
      isGlobal: true,
      envFilePath:
        process.env.NODE_ENV === 'production' ? '.env.prod' : '.env.dev',
    }),

    // 📋 비즈니스 로직 모듈들
    ProjectsModule,
<<<<<<< HEAD

    // 🔗 외부 시스템 연동
    OttoscalerModule, // gRPC 통신 (Ottoscaler)

    // 🔄 실시간 로그 스트리밍 (새로 추가)
    // 💼 비즈니스 가치: CI/CD 파이프라인의 실시간 로그 모니터링
    // 🔧 기술 스택: gRPC + SSE + WebSocket
    LogStreamingModule,
=======
    OttoscalerModule,
    WebhooksModule,
    PipelinesModule,
>>>>>>> 48fdde7d
  ],
  controllers: [],
  providers: [AppService],
})
export class AppModule {}<|MERGE_RESOLUTION|>--- conflicted
+++ resolved
@@ -6,12 +6,9 @@
 import { ConfigModule } from '@nestjs/config';
 import { ProjectsModule } from './projects/projects.module';
 import { OttoscalerModule } from './integrations/grpc/ottoscaler.module';
-<<<<<<< HEAD
 import { LogStreamingModule } from './modules/log-streaming/log-streaming.module';
-=======
 import { WebhooksModule } from './webhooks/webhooks.module';
 import { PipelinesModule } from './pipelines/pipelines.module';
->>>>>>> 48fdde7d
 
 @Module({
   imports: [
@@ -31,7 +28,6 @@
 
     // 📋 비즈니스 로직 모듈들
     ProjectsModule,
-<<<<<<< HEAD
 
     // 🔗 외부 시스템 연동
     OttoscalerModule, // gRPC 통신 (Ottoscaler)
@@ -40,11 +36,10 @@
     // 💼 비즈니스 가치: CI/CD 파이프라인의 실시간 로그 모니터링
     // 🔧 기술 스택: gRPC + SSE + WebSocket
     LogStreamingModule,
-=======
-    OttoscalerModule,
+
+    // 🔗 웹훅 및 파이프라인 관리
     WebhooksModule,
     PipelinesModule,
->>>>>>> 48fdde7d
   ],
   controllers: [],
   providers: [AppService],
