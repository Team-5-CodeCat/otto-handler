--- conflicted
+++ resolved
@@ -5,11 +5,9 @@
 import { UserModule } from './user/user.module';
 import { ConfigModule } from '@nestjs/config';
 import { ProjectsModule } from './projects/projects.module';
-<<<<<<< HEAD
 import { WebhooksModule } from './webhooks/webhooks.module';
-=======
 import { PipelinesModule } from './pipelines/pipelines.module';
->>>>>>> a375b544
+
 
 @Module({
   imports: [
@@ -22,11 +20,8 @@
         process.env.NODE_ENV === 'production' ? '.env.prod' : '.env.dev',
     }),
     ProjectsModule,
-<<<<<<< HEAD
     WebhooksModule,
-=======
     PipelinesModule,
->>>>>>> a375b544
   ],
   controllers: [],
   providers: [AppService],
