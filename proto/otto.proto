--- conflicted
+++ resolved
@@ -539,53 +539,28 @@
 enum StageType {
     // Proto3 관례: 0은 미지정/알 수 없는 타입
     STAGE_TYPE_UNSPECIFIED = 0;
-<<<<<<< HEAD
-    
+
     // 빌드 단계 (컴파일, 패키징 등)
     STAGE_TYPE_BUILD = 1;
-    
+
     // 테스트 단계 (단위 테스트, 통합 테스트 등)
     STAGE_TYPE_TEST = 2;
-    
+
     // 배포 단계 (스테이징, 프로덕션 배포 등)
     STAGE_TYPE_DEPLOY = 3;
-    
+
     // 환경 설정 단계 (초기화, 의존성 설치 등)
     STAGE_TYPE_SETUP = 4;
-    
+
     // 정리 단계 (리소스 정리, 캐시 삭제 등)
     STAGE_TYPE_CLEANUP = 5;
-    
+
     // 알림 단계 (이메일, 슬랙 알림 등)
     STAGE_TYPE_NOTIFY = 6;
-    
+
     // 승인 대기 단계 (수동 승인 필요)
     STAGE_TYPE_APPROVAL = 7;
-    
-=======
-
-    // 빌드 단계 (컴파일, 패키징 등)
-    STAGE_TYPE_BUILD = 1;
-
-    // 테스트 단계 (단위 테스트, 통합 테스트 등)
-    STAGE_TYPE_TEST = 2;
-
-    // 배포 단계 (스테이징, 프로덕션 배포 등)
-    STAGE_TYPE_DEPLOY = 3;
-
-    // 환경 설정 단계 (초기화, 의존성 설치 등)
-    STAGE_TYPE_SETUP = 4;
-
-    // 정리 단계 (리소스 정리, 캐시 삭제 등)
-    STAGE_TYPE_CLEANUP = 5;
-
-    // 알림 단계 (이메일, 슬랙 알림 등)
-    STAGE_TYPE_NOTIFY = 6;
-
-    // 승인 대기 단계 (수동 승인 필요)
-    STAGE_TYPE_APPROVAL = 7;
-
->>>>>>> f12e5e87
+
     // 사용자 정의 단계 (위 카테고리에 속하지 않는 경우)
     STAGE_TYPE_CUSTOM = 100;
 }
@@ -594,17 +569,9 @@
 message PipelineStage {
     // Stage ID (예: "build", "unit-test", "deploy-staging")
     string stage_id = 1;
-<<<<<<< HEAD
-    
+
     // Stage 타입 (Enum으로 타입 안정성 보장)
     StageType type = 2;
-    
-=======
-
-    // Stage 타입 (Enum으로 타입 안정성 보장)
-    StageType type = 2;
-
->>>>>>> f12e5e87
     // Stage 이름
     string name = 3;
     
